{
  "config": {
    "name": "Deephaven Core"
  },
  "sidebars": {
    "main": [
      {
        "label": "Introduction",
        "path": "intro.md"
      },
      {
        "label": "Deephaven Overview",
        "path": "conceptual/deephaven-overview.md"
      },
      {
        "label": "Getting Started",
        "items": [
          {
            "label": "Quickstarts",
            "items": [
              {
                "label": "Quickstart",
                "path": "getting-started/quickstart.md"
              },
              {
                "label": "Jupyter Quickstart",
                "path": "getting-started/jupyter-quickstart.md"
              },
              {
                "label": "Python Client Quickstart",
                "path": "getting-started/pyclient-quickstart.md"
              }
            ]
          },
          {
            "label": "A Crash Course in Deephaven",
            "items": [
              {
                "label": "Crash Course Overview",
                "path": "getting-started/crash-course/overview.md"
              },
              {
                "label": "Get Started",
                "path": "getting-started/crash-course/get-started.md"
              },
              {
                "label": "Architecture Overview",
                "path": "getting-started/crash-course/architecture-overview.md"
              },
              {
                "label": "Create Tables",
                "path": "getting-started/crash-course/create-tables.md"
              },
              {
                "label": "Table Operations",
                "path": "getting-started/crash-course/table-ops.md"
              },
              {
                "label": "Time and Calendars",
                "path": "getting-started/crash-course/time-calendars.md"
              },
              {
                "label": "Query Strings",
                "path": "getting-started/crash-course/query-strings.md"
              },
              {
                "label": "Python Integrations",
                "path": "getting-started/crash-course/py-integrations.md"
              },
              {
                "label": "Real-time Plots",
                "path": "getting-started/crash-course/plots.md"
              },
              {
                "label": "deephaven.ui",
                "path": "getting-started/crash-course/deephaven-ui.md"
              },
              {
                "label": "Data I/O",
                "path": "getting-started/crash-course/export-data.md"
              },
              {
                "label": "Configure your Instance",
                "path": "getting-started/crash-course/configure.md"
              },
              {
                "label": "Wrapping Up",
                "path": "getting-started/crash-course/crash-course-wrap-up.md"
              }
            ]
          },
          {
            "label": "Install Deephaven",
            "items": [
              {
                "label": "Docker",
                "path": "getting-started/docker-install.md"
              },
              {
                "label": "pip",
                "path": "getting-started/pip-install.md"
              },
              {
                "label": "Source code",
                "path": "getting-started/launch-build.md"
              },
              {
                "label": "Production application",
                "path": "getting-started/production-application.md"
              }
            ]
          }
        ]
      },
      {
        "label": "User Guide",
        "items": [
          {
            "label": "Architectural details",
            "items": [
              {
                "label": "Deephaven's design",
                "path": "conceptual/deephaven-design.md"
              },
              {
                "label": "Incremental update model",
                "path": "conceptual/table-update-model.md"
              },
              {
                "label": "Live DAG",
                "path": "conceptual/dag.md"
              },
              {
                "label": "Table types",
                "path": "conceptual/table-types.md"
              },
              {
                "label": "Core API design",
                "path": "conceptual/deephaven-core-api.md"
              },
              {
                "label": "Servers & clients",
                "path": "conceptual/client-server-model.md"
              }
            ]
          },
          {
            "label": "Create, import, and export tables",
            "items": [
              {
                "label": "Simple table constructors",
                "items": [
                  {
                    "label": "Static tables",
                    "path": "how-to-guides/new-and-empty-table.md"
                  },
                  {
                    "label": "Ring tables",
                    "path": "how-to-guides/ring-table.md"
                  },
                  {
                    "label": "Time tables",
                    "path": "how-to-guides/time-table.md"
                  },
                  {
                    "label": "Input tables",
                    "path": "how-to-guides/input-tables.md"
                  }
                ]
              },
              {
                "label": "Advanced table constructors",
                "items": [
                  {
                    "label": "Write data to a real-time table",
                    "path": "how-to-guides/table-publisher.md"
                  },
                  {
                    "label": "Generate tables with Python functions",
                    "path": "how-to-guides/function-generated-tables.md"
                  }
                ]
              },
              {
                "label": "CSV",
                "items": [
                  {
                    "label": "Import CSV files",
                    "path": "how-to-guides/data-import-export/csv-import.md"
                  },
                  {
                    "label": "Export CSV files",
                    "path": "how-to-guides/data-import-export/csv-export.md"
                  }
                ]
              },
              {
                "label": "HTML",
                "items": [
                  {
                    "label": "Import HTML files",
                    "path": "how-to-guides/data-import-export/html-import.md"
                  },
                  {
                    "label": "Export HTML files",
                    "path": "how-to-guides/data-import-export/html-export.md"
                  }
                ]
              },
              {
                "label": "Arrow Flight",
                "path": "how-to-guides/data-import-export/arrow-flight.md"
              },
              {
                "label": "Iceberg",
                "path": "how-to-guides/data-import-export/iceberg.md"
              },
              {
                "label": "Kafka",
                "items": [
                  {
                    "label": "Kafka Overview",
                    "path": "how-to-guides/overview-kafka.md"
                  },
                  {
                    "label": "Basic terms",
                    "path": "conceptual/kafka-in-deephaven.md"
                  },
                  {
                    "label": "Connect to a Kafka stream",
                    "path": "how-to-guides/data-import-export/kafka-stream.md"
                  }
                ]
              },
              {
                "label": "Parquet",
                "items": [
                  {
                    "label": "Supported Parquet formats",
                    "path": "how-to-guides/data-import-export/parquet-formats.md"
                  },
                  {
                    "label": "Import Parquet files",
                    "path": "how-to-guides/data-import-export/parquet-import.md"
                  },
                  {
                    "label": "Export to Parquet",
                    "path": "how-to-guides/data-import-export/parquet-export.md"
                  }
                ]
              },
              {
                "label": "PyArrow",
                "path": "how-to-guides/pyarrow.md"
              },
              {
                "label": "SQL",
                "items": [
                  {
                    "label": "SQL queries in Deephaven",
                    "path": "how-to-guides/data-import-export/execute-sql-queries.md"
                  }
                ]
              },
              {
                "label": "URI",
                "path": "how-to-guides/use-uris.md"
              },
              {
                "label": "Table data service",
                "path": "how-to-guides/data-import-export/table-data-service.md"
              },
              {
                "label": "Table listeners",
                "path": "how-to-guides/table-listeners-python.md"
              },
              {
                "label": "Table iterators",
                "path": "how-to-guides/iterate-table-data.md"
              },
              {
                "label": "Replay",
                "path": "how-to-guides/replay-data.md"
              }
            ]
          },
          {
            "label": "Work with tables",
            "items": [
              {
                "label": "Metadata",
                "path": "how-to-guides/metadata.md"
              },
              {
                "label": "Select and create columns",
                "path": "how-to-guides/use-select-view-update.md"
              },
              {
                "label": "Drop, move, and rename columns",
                "path": "how-to-guides/drop-move-rename-columns.md"
              },
              {
                "label": "Format columns",
                "path": "how-to-guides/format-columns.md"
              },
              {
                "label": "Filter",
                "path": "how-to-guides/use-filters.md"
              },
              {
                "label": "Sort",
                "path": "how-to-guides/sort.md"
              },
              {
                "label": "Transpose",
                "items": [
                  {
                    "label": "Keyed transpose",
                    "path": "how-to-guides/keyed-transpose.md"
                  }
                ]
              },
              {
                "label": "Merge",
                "path": "how-to-guides/merge-tables.md"
              },
              {
                "label": "Group and aggregate",
                "items": [
                  {
                    "label": "Group and ungroup data",
                    "path": "how-to-guides/grouping-data.md"
                  },
                  {
                    "label": "Single aggregation",
                    "path": "how-to-guides/dedicated-aggregations.md"
                  },
                  {
                    "label": "Multi-aggregation",
                    "path": "how-to-guides/combined-aggregations.md"
                  },
                  {
                    "label": "Rolling aggregations",
                    "path": "how-to-guides/rolling-aggregations.md"
                  }
                ]
              },
              {
                "label": "Hierarchical tables",
                "items": [
                  {
                    "label": "Rollup tables",
                    "path": "how-to-guides/rollup-table.md"
                  },
                  {
                    "label": "Tree tables",
                    "path": "how-to-guides/tree-table.md"
                  }
                ]
              },
              {
                "label": "Join",
                "items": [
                  {
                    "label": "Exact and Relational Joins",
                    "path": "how-to-guides/joins-exact-relational.md"
                  },
                  {
                    "label": "Inexact, time-series, and range joins",
                    "path": "how-to-guides/joins-timeseries-range.md"
                  }
                ]
              },
              {
                "label": "Partition",
                "path": "how-to-guides/partitioned-tables.md"
              },
              {
                "label": "Snapshot",
                "path": "how-to-guides/capture-table-history.md"
              },
              {
                "label": "Time",
                "items": [
                  {
                    "label": "Work with calendars",
                    "path": "how-to-guides/business-calendar.md"
                  },
                  {
                    "label": "Work with time",
                    "path": "conceptual/time-in-deephaven.md"
                  },
                  {
                    "label": "Downsample data",
                    "path": "how-to-guides/downsampling.md"
                  }
                ]
              }
            ]
          },
          {
            "label": "Query strings",
            "items": [
              {
                "label": "Overview",
                "path": "how-to-guides/query-string-overview.md"
              },
              {
                "label": "Literals",
                "items": [
                  {
                    "label": "Boolean & numeric",
                    "path": "how-to-guides/boolean-numeric-literals.md"
                  },
                  {
                    "label": "String & char",
                    "path": "how-to-guides/string-char-literals.md"
                  },
                  {
                    "label": "Date-time",
                    "path": "how-to-guides/date-time-literals.md"
                  }
                ]
              },
              {
                "label": "Formulas, filters, and operators",
                "items": [
                  {
                    "label": "Formulas",
                    "path": "how-to-guides/formulas.md"
                  },
                  {
                    "label": "Filters",
                    "path": "how-to-guides/filters.md"
                  },
                  {
                    "label": "Operators",
                    "path": "how-to-guides/operators.md"
                  },
                  {
                    "label": "Casting",
                    "path": "how-to-guides/casting.md"
                  },
                  {
                    "label": "Ternary-if",
                    "path": "how-to-guides/ternary-if-how-to.md"
                  }
                ]
              },
              {
                "label": "Built-ins",
                "items": [
                  {
                    "label": "Built-in constants",
                    "path": "how-to-guides/built-in-constants.md"
                  },
                  {
                    "label": "Built-in Variables",
                    "path": "how-to-guides/built-in-variables.md"
                  },
                  {
                    "label": "Built-in functions",
                    "path": "how-to-guides/built-in-functions.md"
                  }
                ]
              },
              {
                "label": "Python",
                "items": [
                  {
                    "label": "Query Scope",
                    "path": "how-to-guides/query-scope.md"
                  },
                  {
                    "label": "Variables",
                    "path": "how-to-guides/python-variables.md"
                  },
                  {
                    "label": "Functions",
                    "path": "how-to-guides/python-functions.md"
                  },
                  {
                    "label": "Classes & Objects",
                    "path": "how-to-guides/python-classes.md"
                  },
                  {
                    "label": "PyObjects",
                    "path": "how-to-guides/pyobjects.md"
                  }
                ]
              },
              {
                "label": "Data types",
                "path": "how-to-guides/data-types.md"
              },
              {
                "label": "Nulls, infs, and NaNs",
                "path": "how-to-guides/null-inf-nan.md"
              },
              {
                "label": "Arrays",
                "path": "how-to-guides/work-with-arrays.md"
              },
              {
                "label": "Strings",
                "path": "how-to-guides/work-with-strings.md"
              },
              {
                "label": "Java classes & objects",
                "path": "how-to-guides/java-classes.md"
              }
            ]
          },
          {
            "label": "Python",
            "items": [
              {
                "label": "Deephaven's Python package",
                "path": "how-to-guides/deephaven-python-package.md"
              },
              {
                "label": "Generate query strings",
                "path": "how-to-guides/generate-query-strings.md"
              },
              {
                "label": "Read Javadocs",
                "path": "how-to-guides/read-javadocs.md"
              },
              {
                "label": "Python library integrations",
                "items": [
                  {
                    "label": "jpy",
                    "path": "how-to-guides/use-jpy.md"
                  },
                  {
                    "label": "Numba",
                    "path": "how-to-guides/use-numba.md"
                  },
                  {
                    "label": "NumPy",
                    "path": "how-to-guides/use-numpy.md"
                  },
                  {
                    "label": "pandas",
                    "path": "how-to-guides/use-pandas.md"
                  }
                ]
              },
              {
                "label": "AI / ML",
                "items": [
                  {
                    "label": "Workflows",
                    "path": "how-to-guides/ml-ai-no-learn.md"
                  },
                  {
                    "label": "deephaven.learn",
                    "path": "how-to-guides/use-deephaven-learn.md"
                  },
                  {
                    "label": "PyTorch",
                    "path": "how-to-guides/use-pytorch.md"
                  },
                  {
                    "label": "SciKit-Learn",
                    "path": "how-to-guides/use-scikit-learn.md"
                  },
                  {
                    "label": "TensorBoard",
                    "path": "how-to-guides/use-tensorboard.md"
                  },
                  {
                    "label": "TensorFlow",
                    "path": "how-to-guides/use-tensorflow.md"
                  }
                ]
              },
              {
                "label": "Advanced Python topics",
                "items": [
                  {
                    "label": "Execution Context",
                    "path": "conceptual/execution-context.md"
                  },
                  {
                    "label": "Liveness scope",
                    "path": "conceptual/liveness-scope-concept.md"
                  },
                  {
                    "label": "Systemic Object Marking",
                    "path": "conceptual/systemic-object-marking.md"
                  }
                ]
              },
              {
                "label": "Jupyter",
                "path": "how-to-guides/jupyter.md"
              }
            ]
          },
          {
            "label": "Plot",
            "items": [
              {
                "label": "How to plot real-time data",
                "path": "how-to-guides/plotting/overview.md"
              },
              {
                "label": "Deephaven Express",
                "href": "https://deephaven.io/core/plotly/docs/"
              },
              {
                "label": "Matplotlib and Seaborn",
                "path": "how-to-guides/plotting/matplot-seaborn.md"
              },
              {
                "label": "Plot without writing queries",
                "path": "how-to-guides/user-interface/chart-builder.md"
              },
              {
                "label": "Built-in API",
                "path": "how-to-guides/plotting/api-plotting.md"
              }
            ]
          },
          {
            "label": "GUI",
            "items": [
              {
                "label": "Use the GUI",
                "items": [
                  {
                    "label": "Navigate the GUI",
                    "path": "how-to-guides/user-interface/navigating-the-ui.md"
                  },
                  {
                    "label": "Set date-time format",
                    "path": "how-to-guides/set-date-time-format.md"
                  },
                  {
                    "label": "Set table density",
                    "path": "how-to-guides/user-interface/set-table-density.md"
                  },
                  {
                    "label": "Create and organize notebooks",
                    "path": "how-to-guides/user-interface/file-explorer.md"
                  },
                  {
                    "label": "Markdown widgets",
                    "path": "how-to-guides/user-interface/markdown-widget.md"
                  },
                  {
                    "label": "Real-time dashboards",
                    "items": [
                      {
                        "label": "deephaven.ui",
                        "path": "how-to-guides/deephaven-ui.md"
                      },
                      {
                        "label": "Format tables in the UI",
                        "path": "how-to-guides/user-interface/formatting-tables.md"
                      },
                      {
                        "label": "Filter without writing queries",
                        "path": "how-to-guides/user-interface/filters.md"
                      },
                      {
                        "label": "Clickable links",
                        "path": "how-to-guides/user-interface/add-clickable-links.md"
                      }
                    ]
                  }
                ]
              },
              {
                "label": "Customize the GUI",
                "items": [
                  {
                    "label": "Custom themes",
                    "path": "how-to-guides/custom-themes.md"
                  },
                  {
                    "label": "IFrames",
                    "path": "how-to-guides/use-iframes.md"
                  }
                ]
              }
            ]
          },
          {
            "label": "Client APIs",
            "items": [
              {
                "label": "Java",
                "items": [
                  {
                    "label": "Extract data with a Java client",
                    "path": "how-to-guides/java-client.md"
                  }
                ]
              },
              {
                "label": "JS API",
                "path": "how-to-guides/use-jsapi.md"
              },
              {
                "label": "Python",
                "items": [
                  {
                    "label": "Overview",
                    "href": "https://deephaven.io/core/client-api/python/index.html"
                  },
                  {
                    "label": "Initialize",
                    "href": "https://deephaven.io/core/client-api/python/examples.html#initialize"
                  },
                  {
                    "label": "Binding to a table",
                    "href": "https://deephaven.io/core/client-api/python/examples.html#binding-to-a-table"
                  },
                  {
                    "label": "Execute a query on a table",
                    "href": "https://deephaven.io/core/client-api/python/examples.html#execute-a-query-on-a-table"
                  },
                  {
                    "label": "Sort a table",
                    "href": "https://deephaven.io/core/client-api/python/examples.html#sort-a-table"
                  },
                  {
                    "label": "Filter a table",
                    "href": "https://deephaven.io/core/client-api/python/examples.html#filter-a-table"
                  },
                  {
                    "label": "Query objects",
                    "href": "https://deephaven.io/core/client-api/python/examples.html#query-objects"
                  },
                  {
                    "label": "Join two tables",
                    "href": "https://deephaven.io/core/client-api/python/examples.html#join-2-tables"
                  },
                  {
                    "label": "Perform aggregations on table",
                    "href": "https://deephaven.io/core/client-api/python/examples.html#perform-aggregations-on-a-table"
                  },
                  {
                    "label": "Convert a PyArrow table to a Deephaven table",
                    "href": "https://deephaven.io/core/client-api/python/examples.html#convert-a-pyarrow-table-to-a-deephaven-table"
                  },
                  {
                    "label": "Execute a script server side",
                    "href": "https://deephaven.io/core/client-api/python/examples.html#execute-a-script-server-side"
                  },
                  {
                    "label": "Subscribe to a ticking table",
                    "href": "https://deephaven.io/core/client-api/python/examples.html#subscribe-to-a-ticking-table"
                  },
                  {
                    "label": "Error handling",
                    "href": "https://deephaven.io/core/client-api/python/examples.html#error-handling"
                  },
                  {
                    "label": "Capture Python client tables",
                    "path": "how-to-guides/capture-tables.md"
                  }
                ]
              },
              {
                "label": "C++",
                "items": [
                  {
                    "label": "Overview",
                    "href": "https://deephaven.io/core/client-api/cpp-examples/index.html"
                  },
                  {
                    "label": "Getting started",
                    "href": "https://deephaven.io/core/client-api/cpp-examples/getting_started.html"
                  },
                  {
                    "label": "Resource management",
                    "href": "https://deephaven.io/core/client-api/cpp-examples/resource_mgmt.html"
                  },
                  {
                    "label": "Data I/O",
                    "href": "https://deephaven.io/core/client-api/cpp-examples/input_output.html"
                  },
                  {
                    "label": "Fluent interface",
                    "href": "https://deephaven.io/core/client-api/cpp-examples/fluent.html"
                  }
                ]
              },
              {
                "label": "Go",
                "items": [
                  {
                    "label": "Overview",
                    "href": "https://pkg.go.dev/github.com/deephaven/deephaven-core/go#section-readme"
                  },
                  {
                    "label": "Fetch tables",
                    "href": "https://pkg.go.dev/github.com/deephaven/deephaven-core/go@v0.35.0/pkg/client#example-package-FetchTable"
                  },
                  {
                    "label": "Import tables",
                    "href": "https://pkg.go.dev/github.com/deephaven/deephaven-core/go@v0.35.0/pkg/client#example-package-ImportTable"
                  },
                  {
                    "label": "Create input tables",
                    "href": "https://pkg.go.dev/github.com/deephaven/deephaven-core/go@v0.35.0/pkg/client#example-package-InputTable"
                  },
                  {
                    "label": "Run scripts",
                    "href": "https://pkg.go.dev/github.com/deephaven/deephaven-core/go@v0.35.0/pkg/client#example-package-RunScript"
                  },
                  {
                    "label": "Table operations",
                    "href": "https://pkg.go.dev/github.com/deephaven/deephaven-core/go@v0.35.0/pkg/client#example-package-TableOps"
                  }
                ]
              },
              {
                "label": "R",
                "items": [
                  {
                    "label": "Overview",
                    "href": "https://deephaven.io/core/client-api/r/index.html"
                  },
                  {
                    "label": "Building blocks of the Deephaven R client",
                    "href": "https://deephaven.io/core/client-api/r/articles/rdeephaven.html#building-blocks-of-the-deephaven-r-client"
                  },
                  {
                    "label": "Real-time data analysis",
                    "href": "https://deephaven.io/core/client-api/r/articles/rdeephaven.html#real-time-data-analysis"
                  },
                  {
                    "label": "Powerful table operations",
                    "href": "https://deephaven.io/core/client-api/r/articles/rdeephaven.html#powerful-table-operations"
                  },
                  {
                    "label": "Aggregations",
                    "href": "https://deephaven.io/core/client-api/r/articles/agg_by.html"
                  },
                  {
                    "label": "Moving operations",
                    "href": "https://deephaven.io/core/client-api/r/articles/update_by.html"
                  }
                ]
              },
              {
                "label": "Flight SQL",
                "path": "how-to-guides/flight-sql.md"
              },
              {
                "label": "Excel",
                "items": [
                  {
                    "label": "Excel Client",
                    "path": "how-to-guides/excel/excel-client.md"
                  }
                ]
              },
              {
                "label": "Protobuf",
                "items": [
                  {
                    "label": "Protobuf and RPC",
                    "path": "how-to-guides/protobuf.md"
                  }
                ]
              }
            ]
          },
          {
            "label": "Plugins",
            "items": [
              {
                "label": "Install and use plugins",
                "path": "how-to-guides/install-use-plugins.md"
              },
              {
                "label": "Create your own plugin",
                "path": "how-to-guides/create-plugins.md"
              }
            ]
          },
          {
            "label": "Development tools",
            "items": [
              {
                "label": "MCP",
                "path": "how-to-guides/mcp.md"
              },
              {
                "label": "Copilot extension",
                "path": "how-to-guides/copilot-extension.md"
              }
            ]
          },
          {
            "label": "Best practices and troubleshooting",
            "items": [
              {
                "label": "Think like a Deephaven ninja",
                "path": "conceptual/ninja.md"
              },
              {
                "label": "Performance",
                "items": [
                  {
                    "label": "Use performance tables",
                    "path": "how-to-guides/performance/performance-tables.md"
                  },
                  {
                    "label": "Dial down the update frequency of ticking tables",
                    "path": "how-to-guides/performance/reduce-update-frequency.md"
                  },
                  {
                    "label": "Data Indexes",
                    "path": "how-to-guides/data-indexes.md"
                  },
                  {
                    "label": "Predicate Pushdown Filtering",
                    "path": "how-to-guides/predicate-pushdown.md"
                  },
                  {
                    "label": "Parallelization",
                    "path": "conceptual/query-engine/parallelization.md"
                  },
                  {
                    "label": "Synchronization and locking",
                    "path": "conceptual/query-engine/engine-locking.md"
                  },
                  {
                    "label": "Python-Java boundary",
                    "path": "conceptual/python-java-boundary.md"
                  },
                  {
                    "label": "Run Garbage Collection",
                    "path": "how-to-guides/performance/garbage-collection.md"
                  },
                  {
                    "label": "Barrage metrics",
                    "path": "how-to-guides/performance/barrage-performance.md"
                  },
                  {
                    "label": "Interpret Barrage metrics",
                    "path": "conceptual/barrage-metrics.md"
                  },
                  {
                    "label": "Troubleshoot query performance",
                    "path": "conceptual/troubleshooting-steps.md"
                  }
                ]
              },
              {
                "label": "Errors and troubleshooting",
                "items": [
                  {
                    "label": "Triage errors in queries",
                    "path": "how-to-guides/triage-errors.md"
                  },
                  {
                    "label": "Decipher Python errors",
                    "path": "how-to-guides/python-errors.md"
                  },
                  {
                    "label": "Debugging",
                    "items": [
                      {
                        "label": "Overview",
                        "path": "how-to-guides/debugging/debugging-landing.md"
                      },
                      {
                        "label": "Docker setup",
                        "path": "how-to-guides/debugging/docker-setup.md"
                      },
                      {
                        "label": "pip setup",
                        "path": "how-to-guides/debugging/pip-setup.md"
                      },
                      {
                        "label": "Source setup",
                        "path": "how-to-guides/debugging/source-setup.md"
                      },
                      {
                        "label": "Common problems",
                        "path": "how-to-guides/debugging/common-problems.md"
                      }
                    ]
                  },
                  {
                    "label": "Retrieve logs",
                    "path": "how-to-guides/logs.md"
                  },
                  {
                    "label": "Get version information",
                    "path": "how-to-guides/get-version.md"
                  }
                ]
              }
            ]
          },
          {
            "label": "System setup and admin",
            "items": [
              {
                "label": "Update Deephaven",
                "path": "how-to-guides/configuration/updating-deephaven.md"
              },
              {
                "label": "Authentication",
                "items": [
                  {
                    "label": "Anonymous",
                    "path": "how-to-guides/authentication/auth-anon.md"
                  },
                  {
                    "label": "Keycloak",
                    "path": "how-to-guides/authentication/auth-keycloak.md"
                  },
                  {
                    "label": "mTLS",
                    "path": "how-to-guides/authentication/auth-mtls.md"
                  },
                  {
                    "label": "Pre-shared key",
                    "path": "how-to-guides/authentication/auth-psk.md"
                  },
                  {
                    "label": "Username/password",
                    "path": "how-to-guides/authentication/auth-uname-pw.md"
                  }
                ]
              },
              {
                "label": "Configuration",
                "items": [
                  {
                    "label": "Docker data volumes",
                    "path": "conceptual/docker-data-volumes.md"
                  },
                  {
                    "label": "Adjust heap size",
                    "path": "how-to-guides/heap-size.md"
                  },
                  {
                    "label": "Deephaven console service",
                    "path": "how-to-guides/configuration/console-service.md"
                  },
                  {
                    "label": "Deephaven Docker application",
                    "path": "how-to-guides/configuration/docker-application.md"
                  },
                  {
                    "label": "Application Mode",
                    "items": [
                      {
                        "label": "Application Mode",
                        "path": "how-to-guides/application-mode.md"
                      },
                      {
                        "label": "Application Mode libraries",
                        "path": "how-to-guides/application-mode-libraries.md"
                      },
                      {
                        "label": "Application Mode scripts",
                        "path": "how-to-guides/application-mode-script.md"
                      }
                    ]
                  },
                  {
                    "label": "Install packages",
                    "path": "how-to-guides/install-packages.md"
                  },
                  {
                    "label": "Python packages",
                    "path": "how-to-guides/install-and-use-python-packages.md"
                  },
                  {
                    "label": "Install and use Java packages",
                    "path": "how-to-guides/install-and-use-java-packages.md"
                  },
                  {
                    "label": "Production application",
                    "path": "how-to-guides/configuration/configure-production-application.md"
                  },
                  {
                    "label": "Deephaven configuration files",
                    "path": "how-to-guides/configuration/config-file.md"
                  },
                  {
                    "label": "Web Defaults",
                    "path": "how-to-guides/configuration/configure-web.md"
                  },
                  {
                    "label": "Custom environmental variables",
                    "path": "how-to-guides/custom-environmental-variables.md"
                  },
                  {
                    "label": "Periodic Update Graph configuration",
                    "path": "conceptual/periodic-update-graph-configuration.md"
                  },
                  {
                    "label": "Query table configuration",
                    "path": "conceptual/query-table-configuration.md"
                  }
                ]
              }
            ]
          },
          {
            "label": "Cloud deployment",
            "items": [
              {
                "label": "AWS EC2",
                "path": "how-to-guides/aws-ec2.md"
              },
              {
                "label": "GCP",
                "path": "how-to-guides/gcp-linux.md"
              }
            ]
          }
        ]
      },
      {
        "label": "Cheat sheets",
        "items": [
          {
            "label": "Ultimate cheat sheet",
            "path": "reference/cheat-sheets/cheat-sheet.md"
          },
          {
            "label": "Choose Python packages",
            "path": "reference/cheat-sheets/choose-python-packages.md"
          },
          {
            "label": "Data import / export",
            "items": [
              {
                "label": "Simple table constructors",
                "path": "reference/cheat-sheets/simple-table-constructors.md"
              },
              {
                "label": "CSV",
                "path": "reference/cheat-sheets/csv.md"
              },
              {
                "label": "Kafka",
                "path": "reference/cheat-sheets/kafka.md"
              },
              {
                "label": "Parquet",
                "path": "reference/cheat-sheets/parquet.md"
              },
              {
                "label": "URI",
                "path": "reference/cheat-sheets/uri-cheat-sheet.md"
              }
            ]
          },
          {
            "label": "Performance tables",
            "path": "reference/cheat-sheets/performance-tables-cheat-sheet.md"
          },
          {
            "label": "Time operations",
            "path": "reference/cheat-sheets/time-cheat-sheet.md"
          }
        ]
      },
      {
        "label": "API documentation",
        "items": [
          {
            "label": "Python (client)",
            "href": "https://deephaven.io/core/client-api/python"
          },
          {
            "label": "Python (server)",
            "href": "https://deephaven.io/core/pydoc"
          },
          {
            "label": "Java (client/server)",
            "href": "https://deephaven.io/core/javadoc"
          },
          {
            "label": "JavaScript (client)",
            "items": [
              {
                "label": "Javascript API Concepts",
                "path": "reference/js-api/concepts.md"
              },
              {
                "label": "JavaScript",
                "href": "https://deephaven.io/core/client-api/javascript/modules/dh.html"
              }
            ]
          },
          {
            "label": "Go (client)",
            "href": "https://pkg.go.dev/github.com/deephaven/deephaven-core/go"
          },
          {
            "label": "C++ (client)",
            "href": "https://deephaven.io/core/client-api/cpp"
          },
          {
            "label": "C++ (examples)",
            "href": "https://deephaven.io/core/client-api/cpp-examples"
          },
          {
            "label": "R (client)",
            "href": "https://deephaven.io/core/client-api/r"
          },
          {
            "label": "Barrage (communication)",
            "href": "https://deephaven.io/barrage/docs/"
          },
          {
            "label": "gRPC (communication)",
            "href": "https://deephaven.io/core/javadoc/io/deephaven/proto/backplane/grpc/SessionServiceGrpc.html"
          },
          {
            "label": "Protobuf (communication)",
            "href": "https://deephaven.io/core/client-api/protobuf/"
          }
        ]
      },
      {
        "label": "Reference",
        "items": [
          {
            "label": "Engine",
            "items": [
              {
                "label": "await_update",
                "path": "reference/table-operations/table-listeners/await-update.md"
              },
              {
                "label": "data_index",
                "path": "reference/engine/data-index.md"
              },
              {
                "label": "has_data_index",
                "path": "reference/engine/has-data-index.md"
              },
              {
                "label": "LivenessScope",
                "path": "reference/engine/LivenessScope.md"
              },
              {
                "label": "liveness_scope",
                "path": "reference/engine/liveness-scope.md"
              }
            ]
          },
          {
            "label": "Create, import, and export tables",
            "items": [
              {
                "label": "Simple table constructors",
                "items": [
                  {
                    "label": "Tables",
                    "items": [
                      {
                        "label": "empty_table",
                        "path": "reference/table-operations/create/emptyTable.md"
                      },
                      {
                        "label": "new_table",
                        "path": "reference/table-operations/create/newTable.md"
                      },
                      {
                        "label": "time_table",
                        "path": "reference/table-operations/create/timeTable.md"
                      },
                      {
                        "label": "input_table",
                        "path": "reference/table-operations/create/input-table.md"
                      },
                      {
                        "label": "ring_table",
                        "path": "reference/table-operations/create/ringTable.md"
                      },
                      {
                        "label": "tree",
                        "path": "reference/table-operations/create/tree.md"
                      },
                      {
                        "label": "rollup",
                        "path": "reference/table-operations/create/rollup.md"
                      },
                      {
                        "label": "with_attributes",
                        "path": "reference/table-operations/create/withAttributes.md"
                      },
                      {
                        "label": "without_attributes",
                        "path": "reference/table-operations/create/withoutAttributes.md"
                      }
                    ]
                  },
                  {
                    "label": "Columns",
                    "items": [
                      {
                        "label": "bool_col",
                        "path": "reference/table-operations/create/boolCol.md"
                      },
                      {
                        "label": "byte_col",
                        "path": "reference/table-operations/create/byteCol.md"
                      },
                      {
                        "label": "char_col",
                        "path": "reference/table-operations/create/charCol.md"
                      },
                      {
                        "label": "datetime_col",
                        "path": "reference/table-operations/create/dateTimeCol.md"
                      },
                      {
                        "label": "double_col",
                        "path": "reference/table-operations/create/doubleCol.md"
                      },
                      {
                        "label": "float_col",
                        "path": "reference/table-operations/create/floatCol.md"
                      },
                      {
                        "label": "InputColumn",
                        "path": "reference/table-operations/create/inputColumn.md"
                      },
                      {
                        "label": "int_col",
                        "path": "reference/table-operations/create/intCol.md"
                      },
                      {
                        "label": "jobj_col",
                        "path": "reference/table-operations/create/jobj_col.md"
                      },
                      {
                        "label": "long_col",
                        "path": "reference/table-operations/create/longCol.md"
                      },
                      {
                        "label": "pyobj_col",
                        "path": "reference/table-operations/create/pyobj_col.md"
                      },
                      {
                        "label": "short_col",
                        "path": "reference/table-operations/create/shortCol.md"
                      },
                      {
                        "label": "string_col",
                        "path": "reference/table-operations/create/stringCol.md"
                      }
                    ]
                  }
                ]
              },
              {
                "label": "Advanced table constructors",
                "items": [
                  {
                    "label": "add_only_to_blink",
                    "path": "reference/table-operations/create/add-only-to-blink.md"
                  },
                  {
                    "label": "blink_to_append_only",
                    "path": "reference/table-operations/create/blink-to-append-only.md"
                  },
                  {
                    "label": "function_generated_table",
                    "path": "reference/table-operations/create/function_generated_table.md"
                  },
                  {
                    "label": "DynamicTableWriter",
                    "path": "reference/table-operations/create/DynamicTableWriter.md"
                  },
                  {
                    "label": "TablePublisher",
                    "path": "reference/table-operations/create/TablePublisher.md"
                  },
                  {
                    "label": "remove_blink",
                    "path": "reference/table-operations/create/remove-blink.md"
                  },
                  {
                    "label": "TableReplayer",
                    "path": "reference/table-operations/create/Replayer.md"
                  },
                  {
                    "label": "TableDefinitionLike",
                    "path": "reference/table-operations/create/TableDefinitionLike.md"
                  }
                ]
              },
              {
                "label": "Arrow",
                "items": [
                  {
                    "label": "read_feather",
                    "path": "reference/arrow/read-feather.md"
                  },
                  {
                    "label": "to_arrow",
                    "path": "reference/arrow/to-arrow.md"
                  },
                  {
                    "label": "to_table",
                    "path": "reference/arrow/to-table.md"
                  }
                ]
              },
              {
                "label": "Barrage",
                "items": [
                  {
                    "label": "barrage_session",
                    "path": "reference/data-import-export/barrage/barrage-session.md"
                  },
                  {
                    "label": "close",
                    "path": "reference/data-import-export/barrage/close.md"
                  },
                  {
                    "label": "subscribe",
                    "path": "reference/data-import-export/barrage/subscribe.md"
                  },
                  {
                    "label": "snapshot",
                    "path": "reference/data-import-export/barrage/snapshot-barrage.md"
                  }
                ]
              },
              {
                "label": "CSV",
                "items": [
                  {
                    "label": "read_csv",
                    "path": "reference/data-import-export/CSV/readCsv.md"
                  },
                  {
                    "label": "write_csv",
                    "path": "reference/data-import-export/CSV/writeCsv.md"
                  }
                ]
              },
              {
                "label": "HTML",
                "items": [
                  {
                    "label": "to_html",
                    "path": "reference/data-import-export/HTML/to-html.md"
                  }
                ]
              },
              {
                "label": "Kafka",
                "items": [
                  {
                    "label": "consume_to_partitioned_table",
                    "path": "reference/data-import-export/Kafka/consume-to-partitioned-table.md"
                  },
                  {
                    "label": "consume",
                    "path": "reference/data-import-export/Kafka/consume.md"
                  },
                  {
                    "label": "produce",
                    "path": "reference/data-import-export/Kafka/produce.md"
                  }
                ]
              },
              {
                "label": "Parquet",
                "items": [
                  {
                    "label": "ColumnInstruction",
                    "path": "reference/data-import-export/Parquet/ColumnInstruction.md"
                  },
                  {
                    "label": "read",
                    "path": "reference/data-import-export/Parquet/readTable.md"
                  },
                  {
                    "label": "write",
                    "path": "reference/data-import-export/Parquet/writeTable.md"
                  }
                ]
              },
              {
                "label": "SQL",
                "items": [
                  {
                    "label": "read_sql",
                    "path": "reference/data-import-export/SQL/read_sql.md"
                  },
                  {
                    "label": "adbc.read_cursor",
                    "path": "reference/data-import-export/SQL/adbc.md"
                  },
                  {
                    "label": "odbc.read_cursor",
                    "path": "reference/data-import-export/SQL/odbc.md"
                  }
                ]
              },
              {
                "label": "Iceberg",
                "items": [
                  {
                    "label": "adapter",
                    "path": "reference/iceberg/adapter.md"
                  },
                  {
                    "label": "adapater_aws_glue",
                    "path": "reference/iceberg/adapter-aws-glue.md"
                  },
                  {
                    "label": "adapter_s3_rest",
                    "path": "reference/iceberg/adapter-s3-rest.md"
                  },
                  {
                    "label": "IcebergCatalogAdapter",
                    "path": "reference/iceberg/iceberg-catalog-adapter.md"
                  },
                  {
                    "label": "IcebergReadInstructions",
                    "path": "reference/iceberg/iceberg-read-instructions.md"
                  },
                  {
                    "label": "IcebergTable",
                    "path": "reference/iceberg/iceberg-table.md"
                  },
                  {
                    "label": "IcebergTableAdapter",
                    "path": "reference/iceberg/iceberg-table-adapter.md"
                  },
                  {
                    "label": "IcebergTableWriter",
                    "path": "reference/iceberg/iceberg-table-writer.md"
                  },
                  {
                    "label": "IcebergUpdateMode",
                    "path": "reference/iceberg/iceberg-update-mode.md"
                  },
                  {
                    "label": "IcebergWriteInstructions",
                    "path": "reference/iceberg/iceberg-write-instructions.md"
                  },
                  {
                    "label": "InferenceResolver",
                    "path": "reference/iceberg/inference-resolver.md"
                  },
                  {
                    "label": "SchemaProvider",
                    "path": "reference/iceberg/schema-provider.md"
                  },
                  {
                    "label": "SortOrderProvider",
                    "path": "reference/iceberg/sort-order-provider.md"
                  },
                  {
                    "label": "TableParquetWriterOptions",
                    "path": "reference/iceberg/table-parquet-writer-options.md"
                  },
                  {
                    "label": "UnboundResolver",
                    "path": "reference/iceberg/unbound-resolver.md"
                  }
                ]
              },
              {
                "label": "Iterate",
                "items": [
                  {
                    "label": "iter_dict",
                    "path": "reference/data-import-export/iterate/iter-dict.md"
                  },
                  {
                    "label": "iter_tuple",
                    "path": "reference/data-import-export/iterate/iter-tuple.md"
                  },
                  {
                    "label": "iter_chunk_dict",
                    "path": "reference/data-import-export/iterate/iter-chunk-dict.md"
                  },
                  {
                    "label": "iter_chunk_tuple",
                    "path": "reference/data-import-export/iterate/iter-chunk-tuple.md"
                  }
                ]
              },
              {
                "label": "URI",
                "path": "reference/data-import-export/uri.md"
              }
            ]
          },
          {
            "label": "Work with tables",
            "items": [
              {
                "label": "Metadata",
                "items": [
                  {
                    "label": "attributes",
                    "path": "reference/table-operations/metadata/attributes.md"
                  },
                  {
                    "label": "columns",
                    "path": "reference/table-operations/metadata/columns.md"
                  },
                  {
                    "label": "has_columns",
                    "path": "reference/table-operations/metadata/has_columns.md"
                  },
                  {
                    "label": "is_blink",
                    "path": "reference/table-operations/metadata/is_blink.md"
                  },
                  {
                    "label": "is_flat",
                    "path": "reference/table-operations/metadata/is_flat.md"
                  },
                  {
                    "label": "is_refreshing",
                    "path": "reference/table-operations/metadata/is_refreshing.md"
                  },
                  {
                    "label": "meta_table",
                    "path": "reference/table-operations/metadata/meta_table.md"
                  },
                  {
                    "label": "size",
                    "path": "reference/table-operations/metadata/size.md"
                  },
                  {
                    "label": "table_diff",
                    "path": "reference/table-operations/metadata/table_diff.md"
                  },
                  {
                    "label": "to_string",
                    "path": "reference/table-operations/metadata/to_string.md"
                  },
                  {
                    "label": "update_graph",
                    "path": "reference/table-operations/metadata/update_graph.md"
                  }
                ]
              },
              {
                "label": "Select",
                "items": [
                  {
                    "label": "drop_columns",
                    "path": "reference/table-operations/select/drop-columns.md"
                  },
                  {
                    "label": "flatten",
                    "path": "reference/table-operations/select/flatten.md"
                  },
                  {
                    "label": "lazy_update",
                    "path": "reference/table-operations/select/lazy-update.md"
                  },
                  {
                    "label": "move_columns",
                    "path": "reference/table-operations/select/move-columns.md"
                  },
                  {
                    "label": "move_columns_down",
                    "path": "reference/table-operations/select/move-columns-down.md"
                  },
                  {
                    "label": "move_columns_up",
                    "path": "reference/table-operations/select/move-columns-up.md"
                  },
                  {
                    "label": "rename_columns",
                    "path": "reference/table-operations/select/rename-columns.md"
                  },
                  {
                    "label": "select",
                    "path": "reference/table-operations/select/select.md"
                  },
                  {
                    "label": "select_distinct",
                    "path": "reference/table-operations/select/select-distinct.md"
                  },
                  {
                    "label": "update",
                    "path": "reference/table-operations/select/update.md"
                  },
                  {
                    "label": "update_view",
                    "path": "reference/table-operations/select/update-view.md"
                  },
                  {
                    "label": "view",
                    "path": "reference/table-operations/select/view.md"
                  }
                ]
              },
              {
                "label": "Filter",
                "items": [
                  {
                    "label": "head",
                    "path": "reference/table-operations/filter/head.md"
                  },
                  {
                    "label": "head_pct",
                    "path": "reference/table-operations/filter/head-pct.md"
                  },
                  {
                    "label": "slice",
                    "path": "reference/table-operations/filter/slice.md"
                  },
                  {
                    "label": "slice_pct",
                    "path": "reference/table-operations/filter/slice-pct.md"
                  },
                  {
                    "label": "tail",
                    "path": "reference/table-operations/filter/tail.md"
                  },
                  {
                    "label": "tail_pct",
                    "path": "reference/table-operations/filter/tail-pct.md"
                  },
                  {
                    "label": "where",
                    "path": "reference/table-operations/filter/where.md"
                  },
                  {
                    "label": "where_in",
                    "path": "reference/table-operations/filter/where-in.md"
                  },
                  {
                    "label": "where_one_of",
                    "path": "reference/table-operations/filter/where-one-of.md"
                  },
                  {
                    "label": "where_not_in",
                    "path": "reference/table-operations/filter/where-not-in.md"
                  }
                ]
              },
              {
                "label": "Sort",
                "items": [
                  {
                    "label": "restrict_sort_to",
                    "path": "reference/table-operations/sort/restrict-sort.md"
                  },
                  {
                    "label": "reverse",
                    "path": "reference/table-operations/sort/reverse.md"
                  },
                  {
                    "label": "sort",
                    "path": "reference/table-operations/sort/sort.md"
                  },
                  {
                    "label": "sort_descending",
                    "path": "reference/table-operations/sort/sort-descending.md"
                  }
                ]
              },
              {
                "label": "Format",
                "items": [
                  {
                    "label": "format_columns",
                    "path": "reference/table-operations/format/format-columns.md"
                  },
                  {
                    "label": "format_column_where",
                    "path": "reference/table-operations/format/format-column-where.md"
                  },
                  {
                    "label": "format_row_where",
                    "path": "reference/table-operations/format/format-row-where.md"
                  },
                  {
                    "label": "layout_hints",
                    "path": "reference/table-operations/format/layout-hints.md"
                  }
                ]
              },
              {
                "label": "Transpose",
                "items": [
                  {
                    "label": "keyed_transpose",
                    "path": "reference/table-operations/format/keyed-transpose.md"
                  }
                ]
              },
              {
                "label": "Merge",
                "items": [
                  {
                    "label": "merge",
                    "path": "reference/table-operations/merge/merge.md"
                  },
                  {
                    "label": "merge_sorted",
                    "path": "reference/table-operations/merge/merge-sorted.md"
                  }
                ]
              },
              {
                "label": "Group and aggregate",
                "items": [
                  {
                    "label": "Group",
                    "items": [
                      {
                        "label": "group_by",
                        "path": "reference/table-operations/group-and-aggregate/groupBy.md"
                      },
                      {
                        "label": "ungroup",
                        "path": "reference/table-operations/group-and-aggregate/ungroup.md"
                      }
                    ]
                  },
                  {
                    "label": "Single aggregation",
                    "items": [
                      {
                        "label": "avg_by",
                        "path": "reference/table-operations/group-and-aggregate/avgBy.md"
                      },
                      {
                        "label": "count_by",
                        "path": "reference/table-operations/group-and-aggregate/countBy.md"
                      },
                      {
                        "label": "first_by",
                        "path": "reference/table-operations/group-and-aggregate/firstBy.md"
                      },
                      {
                        "label": "head_by",
                        "path": "reference/table-operations/group-and-aggregate/headBy.md"
                      },
                      {
                        "label": "last_by",
                        "path": "reference/table-operations/group-and-aggregate/lastBy.md"
                      },
                      {
                        "label": "max_by",
                        "path": "reference/table-operations/group-and-aggregate/maxBy.md"
                      },
                      {
                        "label": "median_by",
                        "path": "reference/table-operations/group-and-aggregate/medianBy.md"
                      },
                      {
                        "label": "min_by",
                        "path": "reference/table-operations/group-and-aggregate/minBy.md"
                      },
                      {
                        "label": "std_by",
                        "path": "reference/table-operations/group-and-aggregate/stdBy.md"
                      },
                      {
                        "label": "sum_by",
                        "path": "reference/table-operations/group-and-aggregate/sumBy.md"
                      },
                      {
                        "label": "tail_by",
                        "path": "reference/table-operations/group-and-aggregate/tailBy.md"
                      },
                      {
                        "label": "var_by",
                        "path": "reference/table-operations/group-and-aggregate/varBy.md"
                      },
                      {
                        "label": "weighted_avg_by",
                        "path": "reference/table-operations/group-and-aggregate/weighted-avg-by.md"
                      },
                      {
                        "label": "weighted_sum_by",
                        "path": "reference/table-operations/group-and-aggregate/weighted-sum-by.md"
                      }
                    ]
                  },
                  {
                    "label": "Multi-aggregation",
                    "items": [
                      {
                        "label": "agg_by",
                        "path": "reference/table-operations/group-and-aggregate/aggBy.md"
                      },
                      {
                        "label": "partitioned_agg_by",
                        "path": "reference/table-operations/group-and-aggregate/partitionedAggBy.md"
                      },
                      {
                        "label": "abs_sum_by",
                        "path": "reference/table-operations/group-and-aggregate/AbsSumBy.md"
                      },
                      {
                        "label": "abs_sum",
                        "path": "reference/table-operations/group-and-aggregate/AggAbsSum.md"
                      },
                      {
                        "label": "agg_all_by",
                        "path": "reference/table-operations/group-and-aggregate/AggAllBy.md"
                      },
                      {
                        "label": "avg",
                        "path": "reference/table-operations/group-and-aggregate/AggAvg.md"
                      },
                      {
                        "label": "count_",
                        "path": "reference/table-operations/group-and-aggregate/AggCount.md"
                      },
                      {
                        "label": "count_distinct",
                        "path": "reference/table-operations/group-and-aggregate/AggCountDistinct.md"
                      },
                      {
                        "label": "count_where",
                        "path": "reference/table-operations/group-and-aggregate/AggCountWhere.md"
                      },
                      {
                        "label": "distinct",
                        "path": "reference/table-operations/group-and-aggregate/AggDistinct.md"
                      },
                      {
                        "label": "first",
                        "path": "reference/table-operations/group-and-aggregate/AggFirst.md"
                      },
                      {
                        "label": "formula",
                        "path": "reference/table-operations/group-and-aggregate/AggFormula.md"
                      },
                      {
                        "label": "group",
                        "path": "reference/table-operations/group-and-aggregate/AggGroup.md"
                      },
                      {
                        "label": "last",
                        "path": "reference/table-operations/group-and-aggregate/AggLast.md"
                      },
                      {
                        "label": "max_",
                        "path": "reference/table-operations/group-and-aggregate/AggMax.md"
                      },
                      {
                        "label": "median",
                        "path": "reference/table-operations/group-and-aggregate/AggMed.md"
                      },
                      {
                        "label": "min_",
                        "path": "reference/table-operations/group-and-aggregate/AggMin.md"
                      },
                      {
                        "label": "partition",
                        "path": "reference/table-operations/group-and-aggregate/AggPartition.md"
                      },
                      {
                        "label": "pct",
                        "path": "reference/table-operations/group-and-aggregate/AggPct.md"
                      },
                      {
                        "label": "sorted_first",
                        "path": "reference/table-operations/group-and-aggregate/AggSortedFirst.md"
                      },
                      {
                        "label": "sorted_last",
                        "path": "reference/table-operations/group-and-aggregate/AggSortedLast.md"
                      },
                      {
                        "label": "std",
                        "path": "reference/table-operations/group-and-aggregate/AggStd.md"
                      },
                      {
                        "label": "sum_",
                        "path": "reference/table-operations/group-and-aggregate/AggSum.md"
                      },
                      {
                        "label": "unique",
                        "path": "reference/table-operations/group-and-aggregate/AggUnique.md"
                      },
                      {
                        "label": "var",
                        "path": "reference/table-operations/group-and-aggregate/AggVar.md"
                      },
                      {
                        "label": "weighted_avg",
                        "path": "reference/table-operations/group-and-aggregate/AggWAvg.md"
                      },
                      {
                        "label": "weighted_sum",
                        "path": "reference/table-operations/group-and-aggregate/AggWSum.md"
                      }
                    ]
                  }
                ]
              },
              {
                "label": "Update By",
                "items": [
                  {
                    "label": "update_by",
                    "path": "reference/table-operations/update-by-operations/updateBy.md"
                  },
                  {
                    "label": "cum_max",
                    "path": "reference/table-operations/update-by-operations/cum-max.md"
                  },
                  {
                    "label": "cum_min",
                    "path": "reference/table-operations/update-by-operations/cum-min.md"
                  },
                  {
                    "label": "cum_prod",
                    "path": "reference/table-operations/update-by-operations/cum-prod.md"
                  },
                  {
                    "label": "cum_sum",
                    "path": "reference/table-operations/update-by-operations/cum-sum.md"
                  },
                  {
                    "label": "cum_count_where",
                    "path": "reference/table-operations/update-by-operations/cum-count-where.md"
                  },
                  {
                    "label": "delta",
                    "path": "reference/table-operations/update-by-operations/delta.md"
                  },
                  {
                    "label": "DeltaControl",
                    "path": "reference/table-operations/update-by-operations/DeltaControl.md"
                  },
                  {
                    "label": "ema_tick",
                    "path": "reference/table-operations/update-by-operations/ema-tick.md"
                  },
                  {
                    "label": "ema_time",
                    "path": "reference/table-operations/update-by-operations/ema-time.md"
                  },
                  {
                    "label": "emmax_tick",
                    "path": "reference/table-operations/update-by-operations/emmax-tick.md"
                  },
                  {
                    "label": "emmax_time",
                    "path": "reference/table-operations/update-by-operations/emmax-time.md"
                  },
                  {
                    "label": "emmin_tick",
                    "path": "reference/table-operations/update-by-operations/emmin-tick.md"
                  },
                  {
                    "label": "emmin_time",
                    "path": "reference/table-operations/update-by-operations/emmin-time.md"
                  },
                  {
                    "label": "ems_tick",
                    "path": "reference/table-operations/update-by-operations/ems-tick.md"
                  },
                  {
                    "label": "ems_time",
                    "path": "reference/table-operations/update-by-operations/ems-time.md"
                  },
                  {
                    "label": "emstd_tick",
                    "path": "reference/table-operations/update-by-operations/emstd-tick.md"
                  },
                  {
                    "label": "emstd_time",
                    "path": "reference/table-operations/update-by-operations/emstd-time.md"
                  },
                  {
                    "label": "forward_fill",
                    "path": "reference/table-operations/update-by-operations/forward-fill.md"
                  },
                  {
                    "label": "OperationControl",
                    "path": "reference/table-operations/update-by-operations/OperationControl.md"
                  },
                  {
                    "label": "rolling_avg_tick",
                    "path": "reference/table-operations/update-by-operations/rolling-avg-tick.md"
                  },
                  {
                    "label": "rolling_avg_time",
                    "path": "reference/table-operations/update-by-operations/rolling-avg-time.md"
                  },
                  {
                    "label": "rolling_count_tick",
                    "path": "reference/table-operations/update-by-operations/rolling-count-tick.md"
                  },
                  {
                    "label": "rolling_count_time",
                    "path": "reference/table-operations/update-by-operations/rolling-count-time.md"
                  },
                  {
                    "label": "rolling_count__where_tick",
                    "path": "reference/table-operations/update-by-operations/rolling-count-where-tick.md"
                  },
                  {
                    "label": "rolling_count_where_time",
                    "path": "reference/table-operations/update-by-operations/rolling-count-where-time.md"
                  },
                  {
                    "label": "rolling_formula_tick",
                    "path": "reference/table-operations/update-by-operations/rolling-formula-tick.md"
                  },
                  {
                    "label": "rolling_formula_time",
                    "path": "reference/table-operations/update-by-operations/rolling-formula-time.md"
                  },
                  {
                    "label": "rolling_group_tick",
                    "path": "reference/table-operations/update-by-operations/rolling-group-tick.md"
                  },
                  {
                    "label": "rolling_group_time",
                    "path": "reference/table-operations/update-by-operations/rolling-group-time.md"
                  },
                  {
                    "label": "rolling_max_tick",
                    "path": "reference/table-operations/update-by-operations/rolling-max-tick.md"
                  },
                  {
                    "label": "rolling_max_time",
                    "path": "reference/table-operations/update-by-operations/rolling-max-time.md"
                  },
                  {
                    "label": "rolling_min_tick",
                    "path": "reference/table-operations/update-by-operations/rolling-min-tick.md"
                  },
                  {
                    "label": "rolling_min_time",
                    "path": "reference/table-operations/update-by-operations/rolling-min-time.md"
                  },
                  {
                    "label": "rolling_prod_tick",
                    "path": "reference/table-operations/update-by-operations/rolling-prod-tick.md"
                  },
                  {
                    "label": "rolling_prod_time",
                    "path": "reference/table-operations/update-by-operations/rolling-prod-time.md"
                  },
                  {
                    "label": "rolling_std_tick",
                    "path": "reference/table-operations/update-by-operations/rolling-std-tick.md"
                  },
                  {
                    "label": "rolling_std_time",
                    "path": "reference/table-operations/update-by-operations/rolling-std-time.md"
                  },
                  {
                    "label": "rolling_sum_tick",
                    "path": "reference/table-operations/update-by-operations/rolling-sum-tick.md"
                  },
                  {
                    "label": "rolling_sum_time",
                    "path": "reference/table-operations/update-by-operations/rolling-sum-time.md"
                  },
                  {
                    "label": "rolling_wavg_tick",
                    "path": "reference/table-operations/update-by-operations/rolling-wavg-tick.md"
                  },
                  {
                    "label": "rolling_wavg_time",
                    "path": "reference/table-operations/update-by-operations/rolling-wavg-time.md"
                  }
                ]
              },
              {
                "label": "Join",
                "items": [
                  {
                    "label": "aj",
                    "path": "reference/table-operations/join/aj.md"
                  },
                  {
                    "label": "exact_join",
                    "path": "reference/table-operations/join/exact-join.md"
                  },
                  {
                    "label": "full_outer_join",
                    "path": "reference/table-operations/join/full-outer-join.md"
                  },
                  {
                    "label": "join",
                    "path": "reference/table-operations/join/join.md"
                  },
                  {
                    "label": "left_outer_join",
                    "path": "reference/table-operations/join/left-outer-join.md"
                  },
                  {
                    "label": "multi_join",
                    "path": "reference/table-operations/join/multi-join.md"
                  },
                  {
                    "label": "natural_join",
                    "path": "reference/table-operations/join/natural-join.md"
                  },
                  {
                    "label": "raj",
                    "path": "reference/table-operations/join/raj.md"
                  },
                  {
                    "label": "range_join",
                    "path": "reference/table-operations/join/range-join.md"
                  }
                ]
              },
              {
                "label": "Partition",
                "items": [
                  {
                    "label": "partition_by",
                    "path": "reference/table-operations/group-and-aggregate/partitionBy.md"
                  },
                  {
                    "label": "filter",
                    "path": "reference/table-operations/partitioned-tables/partitioned-table-filter.md"
                  },
                  {
                    "label": "from_constituent_tables",
                    "path": "reference/table-operations/partitioned-tables/from-constituent-tables.md"
                  },
                  {
                    "label": "from_partitioned_table",
                    "path": "reference/table-operations/partitioned-tables/from-partitioned-table.md"
                  },
                  {
                    "label": "get_constituent",
                    "path": "reference/table-operations/partitioned-tables/get-constituent.md"
                  },
                  {
                    "label": "keys",
                    "path": "reference/table-operations/partitioned-tables/keys.md"
                  },
                  {
                    "label": "Metadata methods",
                    "path": "reference/table-operations/partitioned-tables/metadata-methods.md"
                  },
                  {
                    "label": "partitioned_transform",
                    "path": "reference/table-operations/partitioned-tables/partitioned-transform.md"
                  },
                  {
                    "label": "merge",
                    "path": "reference/table-operations/partitioned-tables/partitioned-table-merge.md"
                  },
                  {
                    "label": "sort",
                    "path": "reference/table-operations/partitioned-tables/partitioned-table-sort.md"
                  },
                  {
                    "label": "proxy",
                    "path": "reference/table-operations/partitioned-tables/proxy.md"
                  },
                  {
                    "label": "transform",
                    "path": "reference/table-operations/partitioned-tables/transform.md"
                  }
                ]
              },
              {
                "label": "Snapshot",
                "items": [
                  {
                    "label": "snapshot",
                    "path": "reference/table-operations/snapshot/snapshot.md"
                  },
                  {
                    "label": "snapshot_when",
                    "path": "reference/table-operations/snapshot/snapshot-when.md"
                  }
                ]
              },
              {
                "label": "Time",
                "items": [
                  {
                    "label": "time_window",
                    "path": "reference/time/time-window.md"
                  },
                  {
                    "label": "Date-time",
                    "items": [
                      {
                        "label": "dh_now",
                        "path": "reference/time/datetime/dh_now.md"
                      },
                      {
                        "label": "dh_time_zone",
                        "path": "reference/time/datetime/dh_time_zone.md"
                      },
                      {
                        "label": "dh_today",
                        "path": "reference/time/datetime/dh_today.md"
                      },
                      {
                        "label": "simple_date_format",
                        "path": "reference/time/datetime/simple_date_format.md"
                      },
                      {
                        "label": "time_zone_alias_add",
                        "path": "reference/time/datetime/time_zone_alias_add.md"
                      },
                      {
                        "label": "time_zone_alias_rm",
                        "path": "reference/time/datetime/time_zone_alias_rm.md"
                      },
                      {
                        "label": "to_date",
                        "path": "reference/time/datetime/to_date.md"
                      },
                      {
                        "label": "to_datetime",
                        "path": "reference/time/datetime/to_datetime.md"
                      },
                      {
                        "label": "to_j_duration",
                        "path": "reference/time/datetime/to_j_duration.md"
                      },
                      {
                        "label": "to_j_instant",
                        "path": "reference/time/datetime/to_j_instant.md"
                      },
                      {
                        "label": "to_j_local_date",
                        "path": "reference/time/datetime/to_j_local_date.md"
                      },
                      {
                        "label": "to_j_local_time",
                        "path": "reference/time/datetime/to_j_local_time.md"
                      },
                      {
                        "label": "to_j_period",
                        "path": "reference/time/datetime/to_j_period.md"
                      },
                      {
                        "label": "to_j_time_zone",
                        "path": "reference/time/datetime/to_j_time_zone.md"
                      },
                      {
                        "label": "to_j_zdt",
                        "path": "reference/time/datetime/to_j_zdt.md"
                      },
                      {
                        "label": "to_np_datetime64",
                        "path": "reference/time/datetime/to_np_datetime64.md"
                      },
                      {
                        "label": "to_np_timedelta64",
                        "path": "reference/time/datetime/to_np_timedelta64.md"
                      },
                      {
                        "label": "to_pd_timestamp",
                        "path": "reference/time/datetime/to_pd_timestamp.md"
                      },
                      {
                        "label": "to_pd_timedelta",
                        "path": "reference/time/datetime/to_pd_timedelta.md"
                      },
                      {
                        "label": "to_time",
                        "path": "reference/time/datetime/to_time.md"
                      },
                      {
                        "label": "to_timedelta",
                        "path": "reference/time/datetime/to_timedelta.md"
                      }
                    ]
                  },
                  {
                    "label": "Calendar",
                    "items": [
                      {
                        "label": "add_calendar",
                        "path": "reference/time/calendar/add-calendar.md"
                      },
                      {
                        "label": "calendar",
                        "path": "reference/time/calendar/calendar.md"
                      },
                      {
                        "label": "calendar_name",
                        "path": "reference/time/calendar/calendar-name.md"
                      },
                      {
                        "label": "calendar_names",
                        "path": "reference/time/calendar/calendar-names.md"
                      },
                      {
                        "label": "remove_calendar",
                        "path": "reference/time/calendar/remove-calendar.md"
                      },
                      {
                        "label": "set_calendar",
                        "path": "reference/time/calendar/set-calendar.md"
                      }
                    ]
                  }
                ]
              }
            ]
          },
          {
            "label": "Query strings",
            "items": [
              {
                "label": "Filters",
                "items": [
                  {
                    "label": "Match filters",
                    "items": [
                      {
                        "label": "equals",
                        "path": "reference/query-language/match-filters/equals.md"
                      },
                      {
                        "label": "not equals",
                        "path": "reference/query-language/match-filters/not-equals.md"
                      },
                      {
                        "label": "icase in",
                        "path": "reference/query-language/match-filters/icase-in.md"
                      },
                      {
                        "label": "icase not in",
                        "path": "reference/query-language/match-filters/icase-not-in.md"
                      },
                      {
                        "label": "in",
                        "path": "reference/query-language/match-filters/in.md"
                      },
                      {
                        "label": "not in",
                        "path": "reference/query-language/match-filters/not-in.md"
                      }
                    ]
                  }
                ]
              },
              {
                "label": "Special variables and constants",
                "path": "reference/query-language/variables/special-variables.md"
              },
              {
                "label": "Types",
                "items": [
                  {
                    "label": "Arrays",
                    "path": "reference/query-language/types/arrays.md"
                  },
                  {
                    "label": "date-time",
                    "path": "reference/query-language/types/date-time.md"
                  },
                  {
                    "label": "Durations",
                    "path": "reference/query-language/types/durations.md"
                  },
                  {
                    "label": "Casting",
                    "path": "reference/query-language/control-flow/casting.md"
                  },
                  {
                    "label": "NaNs",
                    "path": "reference/query-language/types/NaNs.md"
                  },
                  {
                    "label": "Nulls",
                    "path": "reference/query-language/types/nulls.md"
                  },
                  {
                    "label": "Objects",
                    "path": "reference/query-language/types/objects.md"
                  },
                  {
                    "label": "Periods",
                    "path": "reference/query-language/types/periods.md"
                  },
                  {
                    "label": "Strings",
                    "path": "reference/query-language/types/strings.md"
                  }
                ]
              }
            ]
          },
          {
            "label": "Data types",
            "path": "reference/python/deephaven-python-types.md"
          },
          {
            "label": "numpy",
            "items": [
              {
                "label": "dh_null_to_nan",
                "path": "reference/numpy/dh-null-to-nan.md"
              },
              {
                "label": "to_numpy",
                "path": "reference/numpy/to-numpy.md"
              },
              {
                "label": "to_table",
                "path": "reference/numpy/to-table.md"
              },
              {
                "label": "to_np_busdaycalendar",
                "path": "reference/numpy/to-np-busdaycalendar.md"
              }
            ]
          },
          {
            "label": "pandas",
            "items": [
              {
                "label": "to_pandas",
                "path": "reference/pandas/to-pandas.md"
              },
              {
                "label": "to_table",
                "path": "reference/pandas/to-table.md"
              }
            ]
          },
          {
            "label": "Plot",
            "items": [
              {
                "label": "one_click",
                "path": "reference/plot/one-click.md"
              },
              {
                "label": "one_click_partitioned_table",
                "path": "reference/plot/one-click-partitioned-table.md"
              },
              {
                "label": "plot_cat",
                "path": "reference/plot/catPlot.md"
              },
              {
                "label": "plot_cat_hist",
                "path": "reference/plot/catHistPlot.md"
              },
              {
                "label": "plot_ohlc",
                "path": "reference/plot/ohlcPlot.md"
              },
              {
                "label": "plot_pie",
                "path": "reference/plot/piePlot.md"
              },
              {
                "label": "plot_style",
                "path": "reference/plot/plotStyle.md"
              },
              {
                "label": "plot_treemap",
                "path": "reference/plot/treemapPlot.md"
              },
              {
                "label": "plot_xy",
                "path": "reference/plot/plot.md"
              },
              {
                "label": "plot_xy_hist",
                "path": "reference/plot/histPlot.md"
              },
              {
                "label": "SelectableDataSet",
                "path": "reference/query-language/types/SelectableDataSet.md"
              }
            ]
          },
          {
            "label": "Performance",
            "items": [
              {
                "label": "garbage_collect",
                "path": "reference/garbage-collect.md"
              }
            ]
          },
          {
            "label": "Configuration",
            "items": [
              {
                "label": "Application Mode configuration",
                "path": "reference/app-mode/application-mode-config.md"
              }
            ]
          },
          {
            "label": "Imports",
            "items": [
              {
                "label": "Auto-imported functions",
                "path": "reference/query-language/query-library/auto-imported-functions.md"
              },
              {
                "label": "Backend Imports",
                "path": "reference/python/backend-imports.md"
              }
            ]
          },
          {
            "label": "Version support matrix",
            "path": "reference/version-matrix.md"
          }
        ]
      },
      {
        "label": "Help and more",
        "items": [
          {
            "label": "Deephaven example apps on GitHub",
            "href": "https://github.com/deephaven-examples"
          },
          {
            "label": "FAQs",
            "items": [
              {
                "label": "FAQ Overview",
                "path": "reference/community-questions/cq-index.md"
              },
              {
                "label": "General",
                "items": [
                  {
                    "label": "How can I find which Core version to which a feature or fix was added?",
                    "path": "reference/community-questions/how-do-i-find-a-specific-build.md"
                  },
                  {
                    "label": "Is it possible to read a Parquet file from a remote location?",
                    "path": "reference/community-questions/is-it-possible-read-parquet-from-remote.md"
                  },
                  {
                    "label": "When does Deephaven load data into memory for Parquet reads?",
                    "path": "reference/community-questions/when-does-dh-load-data-into-memory-parquet-reads.md"
                  }
                ]
              },
              {
                "label": "Installation",
                "items": [
                  {
                    "label": "Is docker compose required?",
                    "path": "reference/community-questions/is-docker-compose-required.md"
                  }
                ]
              },
              {
                "label": "Configuration",
                "items": [
                  {
                    "label": "How do I configure Deephaven to use another port?",
                    "path": "reference/community-questions/configure-dh-to-use-another-port.md"
                  },
                  {
                    "label": "What's the minimum amount of memory I should allocate to a Deephaven server?",
                    "path": "reference/community-questions/whats-minimum-amount-memory-to-allocate.md"
                  },
                  {
                    "label": "Is it possible disable the Deephaven console?",
                    "path": "reference/community-questions/possible-to-disable-console.md"
                  },
                  {
                    "label": "How do I set the default timezone?",
                    "path": "reference/community-questions/set-timezone.md"
                  },
                  {
                    "label": "How can I manage the number of cores Deephaven can use?",
                    "path": "reference/community-questions/manage-thread-pool-size.md"
                  }
                ]
              },
              {
                "label": "Table operations",
                "items": [
                  {
                    "label": "Does Deephaven have a built-in ATR?",
                    "path": "reference/community-questions/average-true-range.md"
                  },
                  {
                    "label": "How can I perform rolling operations without a fixed window size?",
                    "path": "reference/community-questions/can-i-perform-rolling-ops-without-fixed-window-size.md"
                  },
                  {
                    "label": "How do I extract data from a table?",
                    "path": "reference/community-questions/extract-values-from-tables.md"
                  },
                  {
                    "label": "How do I extract a list of distinct dates from a table?",
                    "path": "reference/community-questions/extract-distinct-dates-list.md"
                  },
                  {
                    "label": "How do I get the ISO week number from a datetime?",
                    "path": "reference/community-questions/iso-week-number.md"
                  },
                  {
                    "label": "How do row keys and positional indices behave during table operations?",
                    "path": "reference/community-questions/shifts.md"
                  },
                  {
                    "label": "Why do queries run faster the second time they are run?",
                    "path": "reference/community-questions/query-memoization.md"
                  },
                  {
                    "label": "How do I create a partitioned blink table?",
                    "path": "reference/community-questions/partitioned-blink-tables-drop-attribute.md"
                  },
                  {
                    "label": "How do I automatically execute Python code based on a Deephaven table column value?",
                    "path": "reference/community-questions/automatically-execute-python-code.md"
                  },
                  {
                    "label": "When should I use `where_in` or `natural_join`?",
                    "path": "reference/community-questions/wherein-vs-naturaljoin.md"
                  },
                  {
<<<<<<< HEAD
                    "label": "How can I capture the first row of the last N updates?",
                    "path": "reference/community-questions/blink-ring.md"
=======
                    "label": "How do I filter by time of day across all dates?",
                    "path": "reference/community-questions/filter-time-window-all-dates.md"
>>>>>>> 0eca4558
                  }
                ]
              },
              {
                "label": "Troubleshooting",
                "items": [
                  {
                    "label": "Can I reset the Python kernel without restarting the Deephaven Docker container?",
                    "path": "reference/community-questions/can-i-reset-py-kernel-without-restarting-dh.md"
                  },
                  {
                    "label": "How do I solve a `hash table exceeds maximum size` error?",
                    "path": "reference/community-questions/hash-table-exceeds-maximum-size.md"
                  },
                  {
                    "label": "How does memory work in the JVM?",
                    "path": "reference/community-questions/memory-jvm.md"
                  },
                  {
                    "label": "What's the best approach to monitor Deephaven server health?",
                    "path": "reference/community-questions/monitor-dh-server-health.md"
                  },
                  {
                    "label": "How do I import one Python script into another in the Deephaven IDE?",
                    "path": "reference/community-questions/import-python-script.md"
                  },
                  {
                    "label": "Why am I getting an UpdateGraphConflictException?",
                    "path": "reference/community-questions/update-graph-conflict-exception.md"
                  }
                ]
              },
              {
                "label": "Server-side APIs",
                "items": [
                  {
                    "label": "Is there a way to find out how much memory a table is using?",
                    "path": "reference/community-questions/find-how-much-memory-a-table-is-using.md"
                  },
                  {
                    "label": "Does it make any difference if I separate table operations or chain them together?",
                    "path": "reference/community-questions/chained-operations.md"
                  },
                  {
                    "label": "Why isn't `last_by` ticking?",
                    "path": "reference/community-questions/last-by-not-ticking.md"
                  },
                  {
                    "label": "How can I periodically write a ticking table to disk?",
                    "path": "reference/community-questions/write-ticking-table-periodically.md"
                  },
                  {
                    "label": "Does `deephaven.stream.kafka` use the Confluent consumer under the hood?",
                    "path": "reference/community-questions/does-deephaven-stream-kafka-use-confluent.md"
                  },
                  {
                    "label": "How do I dynamically update a DataFrame from a table?",
                    "path": "reference/community-questions/dynamically-update-dataframe.md"
                  },
                  {
                    "label": "How do I get data out of a table?",
                    "path": "reference/community-questions/how-do-i-get-data-out-of-a-deephaven-table.md"
                  },
                  {
                    "label": "How do I create unrollable columns in the Python IDE?",
                    "path": "reference/community-questions/python-unrollable-column.md"
                  },
                  {
                    "label": "Is it possible to convert one or more columns of a Deephaven table to JSON?",
                    "path": "reference/community-questions/possible-to-convert-columns-to-json.md"
                  },
                  {
                    "label": "How do I convert vector columns to primitive array columns?",
                    "path": "reference/community-questions/convert-array-types.md"
                  },
                  {
                    "label": "How do I troubleshoot type hints?",
                    "path": "reference/community-questions/how-do-i-troubleshoot-type-hints.md"
                  },
                  {
                    "label": "How can I bin times to a specific time?",
                    "path": "reference/community-questions/bin-times-specific-time.md"
                  },
                  {
                    "label": "How can I convert year, day, and minute to an Instant?",
                    "path": "reference/community-questions/convert-year-day-minute-instant.md"
                  },
                  {
                    "label": "Why are my table operations producing incorrect results?",
                    "path": "reference/community-questions/why-do-my-python-type-hints-error.md"
                  },
                  {
                    "label": "Why aren't my date-time table operations working as expected?",
                    "path": "reference/community-questions/python-vs-query-language-time-ops.md"
                  },
                  {
                    "label": "How do I control what objects are displayed in the console?",
                    "path": "reference/community-questions/display-objects-python.md"
                  }
                ]
              },
              {
                "label": "Server-side APIs: Query language",
                "items": [
                  {
                    "label": "Why are my table operations producing incorrect results?",
                    "path": "reference/community-questions/why-table-ops-producing-incorrect-results.md"
                  },
                  {
                    "label": "How can I convert an integer date to a formatted string?",
                    "path": "reference/community-questions/convert-integer-date-to-formatted-string.md"
                  },
                  {
                    "label": "How do I shift values in columns?",
                    "path": "reference/community-questions/how-do-i-shift-values-in-columns.md"
                  }
                ]
              },
              {
                "label": "Client APIs",
                "items": [
                  {
                    "label": "Where can I find the password for the Deephaven IDE?",
                    "path": "reference/community-questions/find-password-for-ide.md"
                  },
                  {
                    "label": "How do I increase the maximum message size?",
                    "path": "reference/community-questions/message-larger-than-max.md"
                  }
                ]
              },
              {
                "label": "Integrations: AWS",
                "items": [
                  {
                    "label": "Why can't I read from S3?",
                    "path": "reference/community-questions/aws-timeout.md"
                  },
                  {
                    "label": "How can I assume a specific role for S3?",
                    "path": "reference/community-questions/assume-role-s3-credentials.md"
                  }
                ]
              }
            ]
          },
          {
            "label": "Engage in GitHub discussions",
            "href": "https://github.com/deephaven/deephaven-core/discussions"
          },
          {
            "label": "File GitHub issues",
            "href": "https://github.com/deephaven/deephaven-core/issues"
          },
          {
            "label": "Slack",
            "href": "https://deephaven.io/slack"
          }
        ]
      }
    ]
  }
}<|MERGE_RESOLUTION|>--- conflicted
+++ resolved
@@ -2735,13 +2735,12 @@
                     "path": "reference/community-questions/wherein-vs-naturaljoin.md"
                   },
                   {
-<<<<<<< HEAD
                     "label": "How can I capture the first row of the last N updates?",
                     "path": "reference/community-questions/blink-ring.md"
-=======
+                     }
+                ]
                     "label": "How do I filter by time of day across all dates?",
                     "path": "reference/community-questions/filter-time-window-all-dates.md"
->>>>>>> 0eca4558
                   }
                 ]
               },
